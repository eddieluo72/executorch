/*
 * Copyright (c) Meta Platforms, Inc. and affiliates.
 * All rights reserved.
 *
 * This source code is licensed under the BSD-style license found in the
 * LICENSE file in the root directory of this source tree.
 */

#include <executorch/backends/vulkan/runtime/graph/ops/OperatorRegistry.h>

#include <executorch/backends/vulkan/runtime/graph/ops/impl/Staging.h>

#include <executorch/backends/vulkan/runtime/graph/ops/impl/utils/ScalarUtils.h>
#include <executorch/backends/vulkan/runtime/graph/ops/impl/utils/TensorUtils.h>

#include <executorch/backends/vulkan/runtime/graph/ops/utils/ShaderNameUtils.h>

namespace at {
namespace native {
namespace vulkan {

<<<<<<< HEAD
std::string get_arithmetic_shader_name(const std::string& op_name) {
  return "arithmetic_" + op_name;
}

void resize_arithmetic_node(
    ComputeGraph* graph,
    const std::vector<ArgGroup>& args,
    const std::vector<ValueRef>& extra_args) {
  vTensor& out = graph->get_val(args[0].refs[0]).toTensor();
  vTensor& self = graph->get_val(args[1].refs[0]).toTensor();
  vTensor& other = graph->get_val(args[1].refs[1]).toTensor();

  std::vector<int64_t> new_out_sizes(
      std::max(self.sizes().size(), other.sizes().size()));

  for (int i = -1; i >= -new_out_sizes.size(); --i) {
    new_out_sizes[new_out_sizes.size() + i] = std::max(
        api::utils::val_at(i, self.sizes()),
        api::utils::val_at(i, other.sizes()));
  }

  out.virtual_resize(new_out_sizes);
}

void add_arithmetic_node(
=======
void add_binary_op_node(
>>>>>>> 7264ed0b
    ComputeGraph& graph,
    const ValueRef in1,
    const ValueRef in2,
    const ValueRef alpha,
    const ValueRef out,
    const std::string& op_name) {
  ValueRef arg1 = prepack_if_tensor_ref(graph, in1);
  ValueRef arg2 = prepack_if_tensor_ref(graph, in2);

  vTensor& t_in1 = graph.get_val(arg1).toTensor();
  vTensor& t_in2 = graph.get_val(arg2).toTensor();
  vTensor& t_out = graph.get_val(out).toTensor();

  api::utils::uvec3 global_size = t_out.virtual_extents();
  api::utils::uvec3 local_size = adaptive_work_group_size(global_size);

  float alpha_val = 1.0f;
  // String is checked since floor_div passes in an unused string argument in
  // place of alpha
  if (is_valid(alpha) && !graph.get_val(alpha).isString()) {
    alpha_val = extract_scalar<float>(graph.get_val(alpha));
  }

  std::stringstream kernel_name;
  kernel_name << "binary_" << op_name;
  apply_dtype_suffix(kernel_name, t_out);

  graph.execute_nodes().emplace_back(new ExecuteNode(
      graph,
      VK_KERNEL_FROM_STR(kernel_name.str()),
      global_size,
      local_size,
      // Inputs and Outputs
      {{out, api::MemoryAccessType::WRITE},
       {{arg1, arg2}, api::MemoryAccessType::READ}},
      // Shader params buffers
      {t_out.gpu_sizes_ubo(),
       t_in1.gpu_sizes_ubo(),
       t_in2.gpu_sizes_ubo(),
       graph.create_params_buffer(alpha_val)},
      // Resizing
      {alpha},
      resize_arithmetic_node));
}

#define DEFINE_BINARY_OP_WITH_ALPHA_FN(op_name)                          \
  void op_name(ComputeGraph& graph, const std::vector<ValueRef>& args) { \
    return add_binary_op_node(                                           \
        graph, args[0], args[1], args[2], args[3], #op_name);            \
  }

#define DEFINE_BINARY_OP_FN(op_name)                                     \
  void op_name(ComputeGraph& graph, const std::vector<ValueRef>& args) { \
    return add_binary_op_node(                                           \
        graph, args[0], args[1], kDummyValueRef, args[2], #op_name);     \
  }

DEFINE_BINARY_OP_WITH_ALPHA_FN(add);
DEFINE_BINARY_OP_WITH_ALPHA_FN(sub);

// Floor div does not have an alpha, but a string argument (which is unused) is
// passed in at the same location as the alpha argument in other op.
DEFINE_BINARY_OP_WITH_ALPHA_FN(floor_divide);

DEFINE_BINARY_OP_FN(mul);
DEFINE_BINARY_OP_FN(div);
DEFINE_BINARY_OP_FN(pow);

REGISTER_OPERATORS {
  VK_REGISTER_OP(aten.add.Tensor, add);
  VK_REGISTER_OP(aten.sub.Tensor, sub);
  VK_REGISTER_OP(aten.mul.Tensor, mul);
  VK_REGISTER_OP(aten.div.Tensor, div);
  VK_REGISTER_OP(aten.div.Tensor_mode, floor_divide);
  VK_REGISTER_OP(aten.pow.Tensor_Tensor, pow);
}

} // namespace vulkan
} // namespace native
} // namespace at<|MERGE_RESOLUTION|>--- conflicted
+++ resolved
@@ -19,15 +19,11 @@
 namespace native {
 namespace vulkan {
 
-<<<<<<< HEAD
-std::string get_arithmetic_shader_name(const std::string& op_name) {
-  return "arithmetic_" + op_name;
-}
-
-void resize_arithmetic_node(
+void resize_binary_op_node(
     ComputeGraph* graph,
     const std::vector<ArgGroup>& args,
     const std::vector<ValueRef>& extra_args) {
+  (void)extra_args;
   vTensor& out = graph->get_val(args[0].refs[0]).toTensor();
   vTensor& self = graph->get_val(args[1].refs[0]).toTensor();
   vTensor& other = graph->get_val(args[1].refs[1]).toTensor();
@@ -35,8 +31,9 @@
   std::vector<int64_t> new_out_sizes(
       std::max(self.sizes().size(), other.sizes().size()));
 
+  // Match the sizes in reverse because sizes are in NCHW order
   for (int i = -1; i >= -new_out_sizes.size(); --i) {
-    new_out_sizes[new_out_sizes.size() + i] = std::max(
+    new_out_sizes.at(new_out_sizes.size() + i) = std::max(
         api::utils::val_at(i, self.sizes()),
         api::utils::val_at(i, other.sizes()));
   }
@@ -44,10 +41,7 @@
   out.virtual_resize(new_out_sizes);
 }
 
-void add_arithmetic_node(
-=======
 void add_binary_op_node(
->>>>>>> 7264ed0b
     ComputeGraph& graph,
     const ValueRef in1,
     const ValueRef in2,
@@ -89,8 +83,7 @@
        t_in2.gpu_sizes_ubo(),
        graph.create_params_buffer(alpha_val)},
       // Resizing
-      {alpha},
-      resize_arithmetic_node));
+      resize_binary_op_node));
 }
 
 #define DEFINE_BINARY_OP_WITH_ALPHA_FN(op_name)                          \
